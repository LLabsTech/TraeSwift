# Copyright (c) 2025 ByteDance Ltd. and/or its affiliates
# SPDX-License-Identifier: MIT

"""LLM Client wrapper for OpenAI, Anthropic, Azure, and OpenRouter APIs."""

from enum import Enum

from ..tools.base import Tool
from .config import ModelParameters
from .trajectory_recorder import TrajectoryRecorder
from .base_client import BaseLLMClient
from .llm_basics import LLMMessage, LLMResponse


class LLMProvider(Enum):
    """Supported LLM providers."""

    OPENAI = "openai"
    ANTHROPIC = "anthropic"
    AZURE = "azure"
    OPENROUTER = "openrouter"
    DOUBAO = "doubao"

class LLMClient:
    """Main LLM client that supports multiple providers."""

    def __init__(self, provider: str | LLMProvider, model_parameters: ModelParameters):
        if isinstance(provider, str):
            provider = LLMProvider(provider)

        self.provider: LLMProvider = provider

<<<<<<< HEAD
        if provider == LLMProvider.OPENAI:
            from .openai_client import OpenAIClient

            self.client: BaseLLMClient = OpenAIClient(model_parameters)
        elif provider == LLMProvider.ANTHROPIC:
            from .anthropic_client import AnthropicClient

            self.client = AnthropicClient(model_parameters)
        elif provider == LLMProvider.AZURE:
            from .azure_client import AzureClient

            self.client = AzureClient(model_parameters)
        elif provider == LLMProvider.OPENROUTER:
            from .openrouter_client import OpenRouterClient

            self.client = OpenRouterClient(model_parameters)
        elif provider == LLMProvider.DOUBAO:
            from .doubao_client import DoubaoClient
            self.client = DoubaoClient(model_parameters)
=======
        match provider:
            case LLMProvider.OPENAI:
                from .openai_client import OpenAIClient
                self.client: BaseLLMClient = OpenAIClient(model_parameters)
            case LLMProvider.ANTHROPIC:
                from .anthropic_client import AnthropicClient
                self.client = AnthropicClient(model_parameters)
            case LLMProvider.AZURE:
                from .azure_client import AzureClient
                self.client = AzureClient(model_parameters)
            case LLMProvider.OPENROUTER:
                from .openrouter_client import OpenRouterClient
                self.client = OpenRouterClient(model_parameters)
>>>>>>> 4141e272

    def set_trajectory_recorder(self, recorder: TrajectoryRecorder | None) -> None:
        """Set the trajectory recorder for the underlying client."""
        self.client.set_trajectory_recorder(recorder)

    def set_chat_history(self, messages: list[LLMMessage]) -> None:
        """Set the chat history."""
        self.client.set_chat_history(messages)

    def chat(
        self,
        messages: list[LLMMessage],
        model_parameters: ModelParameters,
        tools: list[Tool] | None = None,
        reuse_history: bool = True,
    ) -> LLMResponse:
        """Send chat messages to the LLM."""
        return self.client.chat(messages, model_parameters, tools, reuse_history)

    def supports_tool_calling(self, model_parameters: ModelParameters) -> bool:
        """Check if the current client supports tool calling."""
        return hasattr(
            self.client, "supports_tool_calling"
        ) and self.client.supports_tool_calling(model_parameters)<|MERGE_RESOLUTION|>--- conflicted
+++ resolved
@@ -30,27 +30,6 @@
 
         self.provider: LLMProvider = provider
 
-<<<<<<< HEAD
-        if provider == LLMProvider.OPENAI:
-            from .openai_client import OpenAIClient
-
-            self.client: BaseLLMClient = OpenAIClient(model_parameters)
-        elif provider == LLMProvider.ANTHROPIC:
-            from .anthropic_client import AnthropicClient
-
-            self.client = AnthropicClient(model_parameters)
-        elif provider == LLMProvider.AZURE:
-            from .azure_client import AzureClient
-
-            self.client = AzureClient(model_parameters)
-        elif provider == LLMProvider.OPENROUTER:
-            from .openrouter_client import OpenRouterClient
-
-            self.client = OpenRouterClient(model_parameters)
-        elif provider == LLMProvider.DOUBAO:
-            from .doubao_client import DoubaoClient
-            self.client = DoubaoClient(model_parameters)
-=======
         match provider:
             case LLMProvider.OPENAI:
                 from .openai_client import OpenAIClient
@@ -64,7 +43,9 @@
             case LLMProvider.OPENROUTER:
                 from .openrouter_client import OpenRouterClient
                 self.client = OpenRouterClient(model_parameters)
->>>>>>> 4141e272
+            case LLMProvider.DOUBAO:
+                from .doubao_client import DoubaoClient
+                self.client = DoubaoClient(model_parameters)
 
     def set_trajectory_recorder(self, recorder: TrajectoryRecorder | None) -> None:
         """Set the trajectory recorder for the underlying client."""
